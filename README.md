# FixBrightness

This is a bbmod-style border deringer, which works by multiplying every pixel by the average of dividing each pixel in a line by its nearest pixel in the next line. Unlike bbmod, this doesn't attempt to localize the result and just assumes the same adjustment to be made for the entire row. It's effectively an automated FixBrightness/rektlvls, hence the name.

## Usage

```
<<<<<<< HEAD
core.bore.FixBrightness(clip clip, int top=0, int bottom=0, int left=0, int right=0, float lower=0.0, float upper=1.0, float thrlo=0.1, float thrhi=8.0, int step=1, int plane=0)
=======
core.bore.FixBrightness(clip clip, int top=0, int bottom=0, int left=0, int right=0, clip ignore_mask=None, float thrlo=0.1, float thrhi=8.0, int step=1, int plane=0)
>>>>>>> 06601afb
```

* `clip`: 32-bit float clip.
* `top = 0`, `bottom = 0`, `left = 0`, `right = 0`: number of lines from each border to adjust.
<<<<<<< HEAD
* `lower = 0`: Lower limit of range, this allows excluding pixels.
* `upper = 1`: Upper limit of range, this allows excluding pixels.
=======
* `ignore_mask = None`: Ignore mask, needs to be 8-bit. Anything below 128 will be ignored during adjustment calculation.
>>>>>>> 06601afb
* `thrlo = 0.1`: Lower limit of adjustment. Any quotient below this will be ignored.
* `thrhi = 8.0`: Upper limit of adjustment. Any quotient above this will be ignored.
* `step = 1`: Speed up processing ever so slightly by lowering the number of pixels used to find the adjustment. Might be an unnecessary parameter.
* `plane = 0`: Plane to process.

# Balance

This approach to border deringing uses [linear least squares](https://www.gnu.org/software/gsl/doc/html/lls.html) to find a proper adjustment. 

In simple (0) `mode`, it functions similarly to `FixBrightness`, using simple linear regression instead of a simple mean. This is more robust than `FixBrightness`, although a bit slower.
In multiple (1) `mode`, it uses multiple linear regression with all three planes as input parameters, which may help with ringing that was added in a different color space. This should be considered a last resort effort. 

## Requirements
* [GSL](https://www.gnu.org/software/gsl/)

## Usage

```
core.bore.Balance(clip clip, int top=0, int bottom=0, int left=0, int right=0, int plane=0, int mode=0)
```

* `clip`: 32-bit float clip.
* `top = 0`, `bottom = 0`, `left = 0`, `right = 0`: number of lines from each border to adjust.
* `plane = 0`: Plane to adjust.
* `mode = 0`: Linear regression mode, 0 for simple and 1 for multiple linear regression using all three planes as parameters (requires no subsampling).

# Compilation

```sh 
meson build
ninja -C build 
```

In Windows you can configure MinGW and run the meson build, but the easiest way is to [download LLVM](https://github.com/llvm/llvm-project/releases) (*-win64.exe file) and install with the **path option ticked**, then run:

```ps
clang -O2 -march=native -shared -o bore.dll -I"C:\Program Files\VapourSynth\sdk\include" src\bore.c
```<|MERGE_RESOLUTION|>--- conflicted
+++ resolved
@@ -5,21 +5,12 @@
 ## Usage
 
 ```
-<<<<<<< HEAD
-core.bore.FixBrightness(clip clip, int top=0, int bottom=0, int left=0, int right=0, float lower=0.0, float upper=1.0, float thrlo=0.1, float thrhi=8.0, int step=1, int plane=0)
-=======
 core.bore.FixBrightness(clip clip, int top=0, int bottom=0, int left=0, int right=0, clip ignore_mask=None, float thrlo=0.1, float thrhi=8.0, int step=1, int plane=0)
->>>>>>> 06601afb
 ```
 
 * `clip`: 32-bit float clip.
 * `top = 0`, `bottom = 0`, `left = 0`, `right = 0`: number of lines from each border to adjust.
-<<<<<<< HEAD
-* `lower = 0`: Lower limit of range, this allows excluding pixels.
-* `upper = 1`: Upper limit of range, this allows excluding pixels.
-=======
 * `ignore_mask = None`: Ignore mask, needs to be 8-bit. Anything below 128 will be ignored during adjustment calculation.
->>>>>>> 06601afb
 * `thrlo = 0.1`: Lower limit of adjustment. Any quotient below this will be ignored.
 * `thrhi = 8.0`: Upper limit of adjustment. Any quotient above this will be ignored.
 * `step = 1`: Speed up processing ever so slightly by lowering the number of pixels used to find the adjustment. Might be an unnecessary parameter.
